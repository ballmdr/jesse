--- conflicted
+++ resolved
@@ -766,7 +766,6 @@
         raise ValueError(f'Value entered for position_type ({position_type}) is not valid')
 
 
-<<<<<<< HEAD
 def merge_dicts(d1: dict, d2: dict) -> dict:
     """
     Merges nested dictionaries
@@ -814,7 +813,8 @@
 def is_jesse_project():
     ls = os.listdir('.')
     return 'strategies' in ls and 'storage' in ls
-=======
+
+
 def dd(item, pretty=True):
     """
     Dump and Die but pretty: used for debugging when developing Jesse
@@ -858,5 +858,4 @@
     if item is None:
         return None
     else:
-        return str(item)
->>>>>>> f89b34d7
+        return str(item)